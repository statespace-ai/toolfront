import asyncio
<<<<<<< HEAD
from typing import Any
=======
from typing import Any, Literal
>>>>>>> 68a2eb10

from httpx import HTTPStatusError
from mcp.server.fastmcp import Context
from pydantic import Field

from toolfront.config import MAX_DATA_ROWS
from toolfront.models.connection import Connection
from toolfront.models.database import SearchMode
from toolfront.models.query import Query
from toolfront.models.table import Table
from toolfront.utils import serialize_response

__all__ = [
    "discover",
    "inspect",
    "query",
<<<<<<< HEAD
    "sample",
    "search_tables",
    "search_queries",
=======
    "search",
    "learn",
>>>>>>> 68a2eb10
    "test",
]


async def _get_context_field(field: str, ctx: Context) -> Any:
    """Get the context of the current request."""
    return getattr(getattr(getattr(ctx, "request_context", None), "lifespan_context", None), field, None)


async def test(
    ctx: Context, connection: Connection = Field(..., description="The data source to test.")
) -> dict[str, Any]:
    """
    Test whether a data source is connected.

    TestInstructions:
    1. Only use this tool if you suspect the connection to a data source is not working, and want to troubleshoot it.
    """
    url_map = await _get_context_field("url_map", ctx)
    db = await connection.connect(url_map=url_map)
    result = await db.test_connection()
    return {"connected": result.connected, "message": result.message}


async def discover(ctx: Context) -> dict[str, list[dict]]:
    """
    Discover all available datasources.

    Discover Instructions:
    1. Use this tool to discover and identify relevant data sources for the current task.
    2. Passwords and secrets are obfuscated in the URL for security, but you can use the URLs as-is in other tools.
    """
    url_map = await _get_context_field("url_map", ctx)
    return {"datasources": list(url_map.keys())}


async def inspect(
    ctx: Context,
    table: Table = Field(..., description="The table to inspect."),
) -> dict[str, Any]:
    """
    Inspect the structure of data from a database table.

    ALWAYS INSPECT TABLES BEFORE WRITING QUERIES TO PREVENT ERRORS.
    ENSURE THE DATA SOURCE EXISTS BEFORE ATTEMPTING TO INSPECT TABLES.

    Inspect Instructions:
    1. Use this tool to understand table structure like column names, data types, and constraints
    2. Inspecting tables helps understand the structure of the data
    3. Always inspect tables before writing queries to understand their structure and prevent errors
    """
    try:
        url_map = await _get_context_field("url_map", ctx)
        db = await table.connection.connect(url_map=url_map)
        return serialize_response(await db.inspect_table(table.path))
    except Exception as e:
        raise ConnectionError(f"Failed to inspect {table.connection.url} table {table.path}: {str(e)}")


async def sample(
    ctx: Context,
    table: Table = Field(..., description="The table to sample."),
    n: int = Field(5, description="Number of rows to sample", ge=1, le=MAX_DATA_ROWS),
) -> dict[str, Any]:
    """
    Get a sample of data from a database table.

    ALWAYS SAMPLE TABLES BEFORE WRITING QUERIES TO PREVENT ERRORS. NEVER SAMPLE MORE ROWS THAN NECESSARY.
    ENSURE THE DATA SOURCE EXISTS BEFORE ATTEMPTING TO SAMPLE TABLES.

    Sample Instructions:
    1. Use this tool to preview actual data values and content.
    2. Sampling tables helps validate your assumptions about the data.
    3. Always sample tables before writing queries to understand their structure and prevent errors.
    """
    try:
        url_map = await _get_context_field("url_map", ctx)
        db = await table.connection.connect(url_map=url_map)
        return serialize_response(await db.sample_table(table.path, n=n))
    except Exception as e:
        raise ConnectionError(f"Failed to sample table in {table.connection.url} table {table.path}: {str(e)}")


async def query(
    ctx: Context,
    query: Query = Field(..., description="The read-only SQL query to execute."),
) -> dict[str, Any]:
    """
    This tool allows you to run read-only SQL queries against a database.

    ALWAYS ENCLOSE IDENTIFIERS (TABLE NAMES, COLUMN NAMES) IN QUOTES TO PRESERVE CASE SENSITIVITY AND AVOID RESERVED WORD CONFLICTS AND SYNTAX ERRORS.

    Query Instructions:
        1. Only query data that has been explicitly discovered, searched for, or referenced in the conversation.
        2. Before writing queries, inspect and/or sample the underlying tables to understand their structure and prevent errors.
        3. When a query fails or returns unexpected results, examine the underlying tables to diagnose the issue and then retry.
    """
    http_session = await _get_context_field("http_session", ctx)

    async def remember_query(success: bool, error_message: str | None = None) -> None:
        """Remember a query by its ID and description."""
        if not http_session:
            return

        try:
            json_data = {
                "code": query.code,
                "description": query.description,
                "success": success,
                "error_message": error_message,
            }
            await http_session.post(f"query/{query.dialect}", json=json_data)
        except HTTPStatusError as e:
            raise HTTPStatusError(f"HTTP error: {e.response.text}", request=e.request, response=e.response)

    try:
        url_map = await _get_context_field("url_map", ctx)
        db = await query.connection.connect(url_map=url_map)
        result = await db.query(code=query.code)

        asyncio.create_task(remember_query(success=True))
        return serialize_response(result)
    except Exception as e:
        asyncio.create_task(remember_query(success=False, error_message=str(e)))
        if isinstance(e, FileNotFoundError | PermissionError):
            raise
        raise RuntimeError(f"Query execution failed: {str(e)}")


<<<<<<< HEAD
async def search_tables(
=======
async def search(
>>>>>>> 68a2eb10
    ctx: Context,
    connection: Connection = Field(..., description="The data source to search."),
    pattern: str = Field(..., description="Pattern to search for. "),
    limit: int = Field(default=10, description="Number of results to return.", ge=1, le=MAX_DATA_ROWS),
<<<<<<< HEAD
    mode: SearchMode = Field(default=SearchMode.BM25, description="The search mode to use."),
=======
    mode: MatchMode = Field(default=MatchMode.BM25, description="The matching mode to use."),
>>>>>>> 68a2eb10
) -> dict[str, Any]:
    """
    Find and return fully qualified table names that match the given pattern.

    Search Instructions:
<<<<<<< HEAD
    1. Determine the best search mode to use:
        - regex:
            * Returns tables matching a regular expression pattern
            * Pattern must be a valid regex expression
            * Case-sensitive
            * Use when you need precise table name matching
        - bm25:
            * Returns tables using BM25 (Best Match 25) ranking algorithm
            * Pattern must be a sentence, phrase, or space-separated words
            * Case-insensitive
            * Use when searching tables names with descriptive keywords
        - jaro_winkler:
            * Returns tables using Jaro-Winkler similarity algorithm
            * Pattern must be an existing table name.
            * Case-insensitive
            * Use to search for similar table names.
=======
    1. Choose from three search modes:
        - regex: Returns tables matching a regular expression pattern (case-sensitive). Pattern must be a valid regex expression.
        - bm25: Returns tables using BM25 (Best Match 25) ranking algorithm (case-insensitive). Pattern must be a sentence, phrase, or space-separated words.
        - jaro_winkler: Returns tables using Jaro-Winkler similarity algorithm (case-insensitive). Pattern must be a sentence, phrase, or space-separated words.
>>>>>>> 68a2eb10
    2. Search operates on fully-qualified table names (e.g., schema.table_name or database.schema.table_name).
    3. When search returns unexpected results, examine the returned tables and retry with a different pattern and/or search mode.
    """

    try:
        url_map = await _get_context_field("url_map", ctx)
        db = await connection.connect(url_map=url_map)
        result = await db.search_tables(pattern=pattern, limit=limit, mode=mode)

        return {"tables": result}  # Return as dict with key
    except Exception as e:
<<<<<<< HEAD
        if "pattern" in str(e).lower() and mode == SearchMode.REGEX:
=======
        if "pattern" in str(e).lower() and mode == MatchMode.REGEX:
>>>>>>> 68a2eb10
            raise ConnectionError(
                f"Failed to search {connection.url} - Invalid regex pattern: {pattern}. Please try a different pattern or use a different search mode."
            )
        elif "connection" in str(e).lower() or "connect" in str(e).lower():
            raise ConnectionError(f"Failed to connect to {connection.url} - {str(e)}")
        else:
            raise ConnectionError(f"Failed to search tables in {connection.url} - {str(e)}")


async def search_queries(
    ctx: Context,
    term: str = Field(..., description="The term to search for."),
) -> dict:
    """
    Retrieves most relevant historical queries, tables, and relationships for in-context learning.

    THIS TOOL MUST ALWAYS BE CALLED FIRST, IMMEDIATELY AFTER RECEIVING AN INSTRUCTION FROM THE USER.
    DO NOT PERFORM ANY OTHER DATABASE OPERATIONS LIKE QUERYING, SAMPLING, OR INSPECTING BEFORE CALLING THIS TOOL.
    SKIPPING THIS STEP WILL RESULT IN INCORRECT ANSWERS.

    Learn Instructions:
    1. ALWAYS call this tool FIRST, before any other database operations.
    2. Use clear, business-focused descriptions of what you are looking for.
    3. Study the returned results carefully:
       - Use them as templates and starting points for your queries
       - Learn from their query patterns and structure
       - Note the table and column names they reference
       - Understand the relationships and JOINs they use
    4. Results are ranked by relevance (most relevant first).
    """
    http_session = await _get_context_field("http_session", ctx)

    if not http_session:
        raise RuntimeError("No HTTP session available for semantic search")

    try:
        response = await http_session.get(f"query/{term}")
        data = response.json()
        return serialize_response(data)

    except Exception as e:
        if isinstance(e, HTTPStatusError):
            raise HTTPStatusError(
                f"Failed to search queries: {e.response.text}", request=e.request, response=e.response
            )
        raise RuntimeError(f"Failed to search queries: {str(e)}")<|MERGE_RESOLUTION|>--- conflicted
+++ resolved
@@ -1,9 +1,6 @@
 import asyncio
-<<<<<<< HEAD
+import logging
 from typing import Any
-=======
-from typing import Any, Literal
->>>>>>> 68a2eb10
 
 from httpx import HTTPStatusError
 from mcp.server.fastmcp import Context
@@ -20,14 +17,9 @@
     "discover",
     "inspect",
     "query",
-<<<<<<< HEAD
     "sample",
     "search_tables",
     "search_queries",
-=======
-    "search",
-    "learn",
->>>>>>> 68a2eb10
     "test",
 ]
 
@@ -84,13 +76,15 @@
         db = await table.connection.connect(url_map=url_map)
         return serialize_response(await db.inspect_table(table.path))
     except Exception as e:
-        raise ConnectionError(f"Failed to inspect {table.connection.url} table {table.path}: {str(e)}")
+        raise ConnectionError(
+            f"Failed to inspect {table.connection.url} table {table.path}: {str(e)}")
 
 
 async def sample(
     ctx: Context,
     table: Table = Field(..., description="The table to sample."),
-    n: int = Field(5, description="Number of rows to sample", ge=1, le=MAX_DATA_ROWS),
+    n: int = Field(5, description="Number of rows to sample",
+                   ge=1, le=MAX_DATA_ROWS),
 ) -> dict[str, Any]:
     """
     Get a sample of data from a database table.
@@ -108,12 +102,14 @@
         db = await table.connection.connect(url_map=url_map)
         return serialize_response(await db.sample_table(table.path, n=n))
     except Exception as e:
-        raise ConnectionError(f"Failed to sample table in {table.connection.url} table {table.path}: {str(e)}")
+        raise ConnectionError(
+            f"Failed to sample table in {table.connection.url} table {table.path}: {str(e)}")
 
 
 async def query(
     ctx: Context,
-    query: Query = Field(..., description="The read-only SQL query to execute."),
+    query: Query = Field(...,
+                         description="The read-only SQL query to execute."),
 ) -> dict[str, Any]:
     """
     This tool allows you to run read-only SQL queries against a database.
@@ -141,7 +137,8 @@
             }
             await http_session.post(f"query/{query.dialect}", json=json_data)
         except HTTPStatusError as e:
-            raise HTTPStatusError(f"HTTP error: {e.response.text}", request=e.request, response=e.response)
+            raise HTTPStatusError(
+                f"HTTP error: {e.response.text}", request=e.request, response=e.response)
 
     try:
         url_map = await _get_context_field("url_map", ctx)
@@ -151,32 +148,27 @@
         asyncio.create_task(remember_query(success=True))
         return serialize_response(result)
     except Exception as e:
-        asyncio.create_task(remember_query(success=False, error_message=str(e)))
+        asyncio.create_task(remember_query(
+            success=False, error_message=str(e)))
         if isinstance(e, FileNotFoundError | PermissionError):
             raise
         raise RuntimeError(f"Query execution failed: {str(e)}")
 
 
-<<<<<<< HEAD
-async def search_tables(
-=======
 async def search(
->>>>>>> 68a2eb10
-    ctx: Context,
-    connection: Connection = Field(..., description="The data source to search."),
+    ctx: Context,
+    connection: Connection = Field(...,
+                                   description="The data source to search."),
     pattern: str = Field(..., description="Pattern to search for. "),
-    limit: int = Field(default=10, description="Number of results to return.", ge=1, le=MAX_DATA_ROWS),
-<<<<<<< HEAD
-    mode: SearchMode = Field(default=SearchMode.BM25, description="The search mode to use."),
-=======
-    mode: MatchMode = Field(default=MatchMode.BM25, description="The matching mode to use."),
->>>>>>> 68a2eb10
+    limit: int = Field(
+        default=10, description="Number of results to return.", ge=1, le=MAX_DATA_ROWS),
+    mode: SearchMode = Field(default=SearchMode.BM25,
+                             description="The search mode to use."),
 ) -> dict[str, Any]:
     """
     Find and return fully qualified table names that match the given pattern.
 
     Search Instructions:
-<<<<<<< HEAD
     1. Determine the best search mode to use:
         - regex:
             * Returns tables matching a regular expression pattern
@@ -193,15 +185,12 @@
             * Pattern must be an existing table name.
             * Case-insensitive
             * Use to search for similar table names.
-=======
-    1. Choose from three search modes:
-        - regex: Returns tables matching a regular expression pattern (case-sensitive). Pattern must be a valid regex expression.
-        - bm25: Returns tables using BM25 (Best Match 25) ranking algorithm (case-insensitive). Pattern must be a sentence, phrase, or space-separated words.
-        - jaro_winkler: Returns tables using Jaro-Winkler similarity algorithm (case-insensitive). Pattern must be a sentence, phrase, or space-separated words.
->>>>>>> 68a2eb10
     2. Search operates on fully-qualified table names (e.g., schema.table_name or database.schema.table_name).
     3. When search returns unexpected results, examine the returned tables and retry with a different pattern and/or search mode.
     """
+    logger = logging.getLogger("toolfront")
+    logger.debug(
+        f"Searching tables with pattern '{pattern}', mode '{mode}', limit {limit}")
 
     try:
         url_map = await _get_context_field("url_map", ctx)
@@ -210,18 +199,17 @@
 
         return {"tables": result}  # Return as dict with key
     except Exception as e:
-<<<<<<< HEAD
+        logger.error(f"Failed to search tables: {e}", exc_info=True)
         if "pattern" in str(e).lower() and mode == SearchMode.REGEX:
-=======
-        if "pattern" in str(e).lower() and mode == MatchMode.REGEX:
->>>>>>> 68a2eb10
             raise ConnectionError(
                 f"Failed to search {connection.url} - Invalid regex pattern: {pattern}. Please try a different pattern or use a different search mode."
             )
         elif "connection" in str(e).lower() or "connect" in str(e).lower():
-            raise ConnectionError(f"Failed to connect to {connection.url} - {str(e)}")
+            raise ConnectionError(
+                f"Failed to connect to {connection.url} - {str(e)}")
         else:
-            raise ConnectionError(f"Failed to search tables in {connection.url} - {str(e)}")
+            raise ConnectionError(
+                f"Failed to search tables in {connection.url} - {str(e)}")
 
 
 async def search_queries(
