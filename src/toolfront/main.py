import asyncio
import logging
from collections.abc import AsyncIterator
from contextlib import asynccontextmanager
from dataclasses import dataclass
from typing import Literal

import click
import httpx
from mcp.server.fastmcp import FastMCP
from pydantic import Field
from sqlalchemy.engine.url import make_url

from toolfront.config import API_KEY_HEADER, BACKEND_URL
from toolfront.models.connection import Connection
<<<<<<< HEAD
from toolfront.tools import discover, inspect, query, sample, search_queries, search_tables, test
=======
from toolfront.tools import discover, inspect, learn, query, sample, search, test
>>>>>>> 68a2eb10

logging.basicConfig(level=logging.INFO)
logger = logging.getLogger("toolfront")


@dataclass
class AppContext:
    http_session: httpx.AsyncClient | None = None
    url_map: dict = Field(default_factory=dict)


async def test_connections(urls: tuple[str, ...]) -> None:
    """Test all connections in parallel"""
    if not urls:
        return

    async def _test_connection(url: str) -> None:
        """Test database connection"""
        connection = Connection(url=url)
        result = await connection.test_connection()
        if not result.connected:
            raise RuntimeError(f"Failed to connect to {url}: {result.message}")
        logger.info(f"Connection successful to {url}")

    await asyncio.gather(*(_test_connection(url) for url in urls))


def get_mcp(urls: tuple[str, ...], api_key: str | None = None) -> FastMCP:
    cleaned_urls = [url.lstrip("'").rstrip("'") for url in urls]

    # Test all connections asynchronously before starting the MCP server
    url_map = {str(url_obj): url_obj for url_obj in map(make_url, cleaned_urls)}

    asyncio.run(test_connections(cleaned_urls))

    @asynccontextmanager
    async def app_lifespan(mcp_server: FastMCP) -> AsyncIterator[AppContext]:
        """Manage application lifecycle with type-safe context"""
        if api_key:
            headers = {API_KEY_HEADER: api_key}
            async with httpx.AsyncClient(headers=headers, base_url=BACKEND_URL) as http_client:
                yield AppContext(http_session=http_client, url_map=url_map)
        else:
            yield AppContext(url_map=url_map)

    mcp = FastMCP("ToolFront MCP server", lifespan=app_lifespan)

    mcp.add_tool(discover)
    mcp.add_tool(inspect)
    mcp.add_tool(sample)
    mcp.add_tool(query)
<<<<<<< HEAD
    mcp.add_tool(search_tables)
=======
    mcp.add_tool(search)
>>>>>>> 68a2eb10
    mcp.add_tool(test)

    if api_key:
        mcp.add_tool(search_queries)

    return mcp


@click.command()
@click.option("--api-key", envvar="KRUSKAL_API_KEY", help="API key for authentication")
@click.option("--transport", type=click.Choice(["stdio", "sse"]), default="stdio", help="Transport mode for MCP server")
@click.argument("urls", nargs=-1)
def main(api_key: str | None = None, transport: Literal["stdio", "sse"] = "stdio", urls: tuple[str, ...] = ()) -> None:
    """ToolFront CLI - Run the MCP server"""
    logger.info("Starting MCP server with urls: %s", urls)
    mcp_instance = get_mcp(urls, api_key)
    mcp_instance.run(transport=transport)


if __name__ == "__main__":
    main()<|MERGE_RESOLUTION|>--- conflicted
+++ resolved
@@ -13,11 +13,7 @@
 
 from toolfront.config import API_KEY_HEADER, BACKEND_URL
 from toolfront.models.connection import Connection
-<<<<<<< HEAD
 from toolfront.tools import discover, inspect, query, sample, search_queries, search_tables, test
-=======
-from toolfront.tools import discover, inspect, learn, query, sample, search, test
->>>>>>> 68a2eb10
 
 logging.basicConfig(level=logging.INFO)
 logger = logging.getLogger("toolfront")
@@ -49,7 +45,8 @@
     cleaned_urls = [url.lstrip("'").rstrip("'") for url in urls]
 
     # Test all connections asynchronously before starting the MCP server
-    url_map = {str(url_obj): url_obj for url_obj in map(make_url, cleaned_urls)}
+    url_map = {str(url_obj): url_obj for url_obj in map(
+        make_url, cleaned_urls)}
 
     asyncio.run(test_connections(cleaned_urls))
 
@@ -69,11 +66,7 @@
     mcp.add_tool(inspect)
     mcp.add_tool(sample)
     mcp.add_tool(query)
-<<<<<<< HEAD
     mcp.add_tool(search_tables)
-=======
-    mcp.add_tool(search)
->>>>>>> 68a2eb10
     mcp.add_tool(test)
 
     if api_key:
